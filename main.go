--- conflicted
+++ resolved
@@ -30,24 +30,13 @@
 		log.Fatalf("error initializing filter provider: %v", err)
 	}
 
-<<<<<<< HEAD
-	// Assign topic mapping
-	var consumerTopics []string
-	for c := range cfg.Topics {
-		consumerTopics = append(consumerTopics, c)
-=======
 	// Set source consumer topics.
 	var srcTopics []string
 	for t := range cfg.Topics {
 		srcTopics = append(srcTopics, t)
->>>>>>> 38d15df2
 	}
 	for i := 0; i < len(cfg.Consumers); i++ {
-<<<<<<< HEAD
-		cfg.Consumers[i].Topics = consumerTopics
-=======
 		cfg.Consumers[i].Topics = srcTopics
->>>>>>> 38d15df2
 	}
 
 	// Set src:target topic map on the producer.
@@ -67,23 +56,13 @@
 	}
 	prod.maxReqTime = cfg.App.MaxRequestDuration
 
-<<<<<<< HEAD
-	// setup offsets manager with the destination offsets
+	// Setup offsets manager with the destination offsets.
 	destOffsets, err := prod.getOffsetsForConsumer(ctx, cfg.App.MaxRequestDuration)
-=======
-	// Setup offsets manager with the destination offsets.
-	destOffsets, err := prod.GetEndOffsets(ctx, cfg.App.MaxRequestDuration)
->>>>>>> 38d15df2
 	if err != nil {
 		log.Fatalf("error fetching destination offsets: %v", err)
 	}
 
-<<<<<<< HEAD
-	// setup consumer hook, consumer
-=======
 	// Initialize the consumers.
-	hookCh := make(chan struct{}, 1)
->>>>>>> 38d15df2
 	var n = make([]Node, len(cfg.Consumers))
 	for i := 0; i < len(cfg.Consumers); i++ {
 		n[i] = Node{
@@ -92,17 +71,6 @@
 		}
 	}
 
-<<<<<<< HEAD
-	cons := &consumer{
-		client:      nil, // init during track healthy
-		cfgs:        cfg.Consumers,
-		maxReqTime:  cfg.App.MaxRequestDuration,
-		backoffCfg:  cfg.App.Backoff,
-		offsets:     destOffsets.KOffsets(),
-		nodeTracker: NewNodeTracker(n),
-		l:           logger,
-	}
-=======
 	// Initialize the Relay.
 	relay := &Relay{
 		consumer: &consumer{
@@ -110,11 +78,10 @@
 			cfgs:        cfg.Consumers,
 			maxReqTime:  cfg.App.MaxRequestDuration,
 			backoffCfg:  cfg.App.Backoff,
-			offsetMgr:   offsetMgr,
+			offsets:     destOffsets.KOffsets(),
 			nodeTracker: NewNodeTracker(n),
-			log:           logger,
+			log:         logger,
 		},
->>>>>>> 38d15df2
 
 		producer: prod,
 
