package main

import (
	"context"
	"errors"
	"fmt"
	"io"
	"log/slog"
	"net"
	"sync"
	"sync/atomic"
	"time"

	"github.com/VictoriaMetrics/metrics"
	"github.com/joeirimpan/kaf-relay/filter"
	"github.com/twmb/franz-go/pkg/kadm"
	"github.com/twmb/franz-go/pkg/kgo"
)

var (
	RelayMetric = "kafka_relay_msg_count{source=\"%s\", destination=\"%s\", partition=\"%d\"}"
)

// relay represents the input, output kafka and the remapping necessary to forward messages from one topic to another.
type relay struct {
	consumerMgr *consumerManager
	producer    *producer

	producerBatchCh chan *kgo.Record
	producerBatch   []*kgo.Record

	topics  map[string]string
	metrics *metrics.Set
	logger  *slog.Logger

	// retry
	retryBackoffFn func(int) time.Duration
	maxRetries     int
	retries        int

	// Save the end offset of topic; decrement and make it easy to stop at 0
	endOffsets map[string]map[int32]int64
	stopAtEnd  bool

	// monitor lags
	lagThreshold   int64
	lagMonitorFreq time.Duration

	// list of filter implementations for skipping messages
	filters map[string]filter.Provider
}

// Start starts the consumer loop on kafka (A), fetch messages and relays over to kafka (B) using an async producer.
func (r *relay) Start(ctx context.Context) error {
<<<<<<< HEAD
	var prodTopics = make([]string, len(r.topics))
	for k := range r.topics {
		prodTopics = append(prodTopics, k)
	}

	prodOffsets, err := getEndOffsets(ctx, r.producer.client, prodTopics)
	if err != nil {
		return err
	}

	r.consumerMgr.setOffsets(prodOffsets.KOffsets())
=======
	ctx, cancel := context.WithCancel(ctx)
	defer cancel()

>>>>>>> 86edfaaf
	if err := r.validateOffsets(ctx); err != nil {
		return err
	}

	wg := &sync.WaitGroup{}
	// track topic lag and switch over the client if needed.
	if r.lagThreshold > 0 {
		wg.Add(1)
		go r.trackTopicLag(ctx, wg)
	}

	// start producer worker
	wg.Add(1)
	go func() {
		if err := r.startProducerWorker(ctx, wg); err != nil {
			r.logger.Error("error starting producer worker", "err", err)
		}

		// producer worker exited because there is no active upstream; cancel the context to exit the consumer loop.
		if ctx.Err() != context.Canceled {
			cancel()
		}
	}()

	// Flush the producer after the poll loop is over.
	defer func() {
		if err := r.producer.client.Flush(ctx); err != nil {
			r.logger.Error("error while flushing the producer", "err", err)
		}
	}()

	r.startConsumerWorker(ctx)

	wg.Wait()

	return nil
}

// startConsumerWorker starts the consumer worker which polls the kafka cluster for messages.
func (r *relay) startConsumerWorker(ctx context.Context) error {
pollLoop:
	for {
		// exit if max retries is exhausted
		if r.retries >= r.maxRetries && r.maxRetries != IndefiniteRetry {
			return fmt.Errorf("`max_retries`(%d) exhausted; exiting relay", r.maxRetries)
		}

		select {
		case <-ctx.Done():
			break pollLoop
		default:
			// get consumer specific context, client, config
			r.consumerMgr.Lock()
			var (
				childCtx, _ = r.consumerMgr.getCurrentContext()
				cl          = r.consumerMgr.getCurrentClient()
			)
			r.consumerMgr.Unlock()

			// Stop the poll loop if we reached the end of offsets fetched on boot.
			if r.stopAtEnd {
				if hasReachedEnd(r.endOffsets) {
					r.logger.Info("reached end of offsets; stopping relay", "broker", cl.OptValue(kgo.SeedBrokers), "offsets", r.endOffsets)
					break pollLoop
				}
			}

			r.logger.Debug("polling active consumer", "broker", cl.OptValue(kgo.SeedBrokers))
			fetches := cl.PollFetches(childCtx)

			if fetches.IsClientClosed() {
				r.retries++
				waitTries(ctx, r.retryBackoffFn(r.retries))

				r.logger.Debug("consumer group fetch client closed")
				continue pollLoop
			}

			// Proxy fetch errors into error callback function
			errs := fetches.Errors()
			for _, err := range errs {
				if errors.Is(err.Err, kgo.ErrClientClosed) {
					r.logger.Info("consumer group fetch error client closed", "broker", cl.OptValue(kgo.SeedBrokers))
				}

				if errors.Is(err.Err, context.Canceled) {
					r.logger.Info("consumer group fetch error client context cancelled", "broker", cl.OptValue(kgo.SeedBrokers))
				}

				r.retries++
				waitTries(ctx, r.retryBackoffFn(r.retries))
				r.logger.Error("error while consuming", "err", err.Err)

				continue pollLoop
			}

			// reset max retries if successfull
			r.retries = 0

			iter := fetches.RecordIter()
			for !iter.Done() {
				rec := iter.Next()

				// Decrement the end offsets for the given topic, partition till we reach 0
				if r.stopAtEnd {
					if ct, ok := r.endOffsets[rec.Topic]; ok {
						o := ct[rec.Partition]
						if o > 0 {
							o -= 1
							ct[rec.Partition] = o
							r.endOffsets[rec.Topic] = ct
						}
					}
				}

				// check if message needs to skipped?
				msgAllowed := true
				for n, f := range r.filters {
					if !f.IsAllowed(rec.Value) {
						r.logger.Debug("filtering message", "message", string(rec.Value), "filter", n)
						msgAllowed = false
						break
					}
				}

				if !msgAllowed {
					continue
				}

				// Fetch destination topic. Ignore if remapping is not defined.
				t, ok := r.topics[rec.Topic]
				if !ok {
					continue
				}

				// queue the message for producing in batch
				select {
				case <-ctx.Done():
					r.logger.Debug("context cancelled; exiting relay")
					close(r.producerBatchCh)
					break pollLoop
				case r.producerBatchCh <- &kgo.Record{
					Key:       rec.Key,
					Value:     rec.Value,
					Topic:     t, // remap destination topic
					Partition: rec.Partition,
				}:
					// default:
					// 	r.logger.Debug("producer batch channel full")
				}
			}
		}
	}

	return nil
}

// startProducerWorker starts producer worker which flushes the producer batch at a given frequency.
func (r *relay) startProducerWorker(ctx context.Context, wg *sync.WaitGroup) error {
	tick := time.NewTicker(r.producer.cfg.FlushFrequency)
	defer tick.Stop()
	defer wg.Done()

	for {
		select {
		case <-ctx.Done():
			// reset
			r.producerBatch = r.producerBatch[:0]
			return ctx.Err()

		// enqueue the message to the producer batch and flush if batch size is reached.
		case msg, ok := <-r.producerBatchCh:

			// cleanup; close the producer batch channel and flush the remaining messages
			if !ok {
				now := time.Now()
				ct := 0
				// ignore other messages; we can fetch the produced offsets from producer topics and start from there on boot.
				for range r.producerBatchCh {
					ct++
				}

				r.logger.Debug("flushing producer batch", "elapsed", time.Since(now), "count", ct)
				return nil
			}

			r.producerBatch = append(r.producerBatch, msg)

			if len(r.producerBatch) >= r.producer.cfg.FlushBatchSize {
				if err := r.flushProducer(ctx); err != nil {
					return err
				}

				tick.Reset(r.producer.cfg.FlushFrequency)
			}

		// flush the producer batch at a given frequency.
		case <-tick.C:
			if len(r.producerBatch) > 0 {
				if err := r.flushProducer(ctx); err != nil {
					return err
				}
			}
		}
	}
}

// flushProducer flushes the producer batch to kafka and updates the topic offsets.
func (r *relay) flushProducer(ctx context.Context) error {
	var (
		retries = 0
		sent    bool
		backOff = retryBackoff()
	)

	saveOffsetsFor := func(recs []*kgo.Record) {
		// set the topic offset for records that were successfully produced
		r.consumerMgr.Lock()
		for i := 0; i < len(recs); i++ {
			r.consumerMgr.setTopicOffsets(recs[i])
		}
		r.consumerMgr.Unlock()
	}

retry:
	for retries < r.producer.cfg.MaxRetries {
		batchLen := len(r.producerBatch)

		r.logger.Info("producing message", "broker", r.producer.client.OptValue(kgo.SeedBrokers), "msgs", batchLen, "retry", retries)
		results := r.producer.client.ProduceSync(ctx, r.producerBatch...)

		// Check for error and use that to identify what messages failed to produce.
		var (
			err       error
			failures  []*kgo.Record
			successes []*kgo.Record
		)
		for _, res := range results {
			// exit if context is cancelled
			if res.Err == context.Canceled {
				return ctx.Err()
			}

			if res.Err != nil {
				failures = append(failures, res.Record)
				r.logger.Error("error producing message results", "err", res.Err)
				err = res.Err
				continue
			}

			successes = append(successes, res.Record)
			var (
				srcTopic  = res.Record.Topic
				destTopic = r.topics[res.Record.Topic]
				p         = res.Record.Partition
			)
			r.metrics.GetOrCreateCounter(fmt.Sprintf(RelayMetric, srcTopic, destTopic, p)).Inc()
		}

		// retry if there is an error
		if err != nil {
			r.logger.Error("error producing message", "err", err, "failed_count", batchLen, "retry", retries)

			// save offsets for all successfull messages
			saveOffsetsFor(successes)

			// reset the batch to the failed messages
			r.producerBatch = failures
			retries++

			// backoff retry
			b := backOff(retries)
			r.logger.Debug("error producing message; waiting for retry...", "backoff", b.Seconds())
			waitTries(ctx, b)

			continue retry
		}

		// save offsets for all successfull messages
		saveOffsetsFor(successes)

		// reset the batch to the remaining messages
		r.producerBatch = r.producerBatch[batchLen:]
		sent = true
		break retry
	}

	if !sent {
		return fmt.Errorf("error producing message; exhausted retries (%v)", r.producer.cfg.MaxRetries)
	}

	return nil
}

// getMetrics writes the internal prom metrics to the given io.Writer
func (r *relay) getMetrics(buf io.Writer) {
	r.metrics.WritePrometheus(buf)
}

// trackTopicLag tracks the topic lag between servers and switches over if threshold breached.
func (r *relay) trackTopicLag(ctx context.Context, wg *sync.WaitGroup) {
	tick := time.NewTicker(r.lagMonitorFreq)
	defer tick.Stop()
	defer wg.Done()

	// XXX: Create separate clients for tracking offsets to prevent locking
	// main consumer manager.
	// create a copy of the consumer configs
	r.consumerMgr.Lock()
	cfgs := make([]ConsumerGroupCfg, len(r.consumerMgr.c.cfgs))
	copy(cfgs, r.consumerMgr.c.cfgs)
	r.consumerMgr.Unlock()

	// create admin clients for these configs
	clients := make([]*kadm.Client, len(cfgs))
	for i, cfg := range cfgs {
		cl, err := getClient(cfg)
		if err != nil {
			r.logger.Error("error creating admin client for tracking lag", "err", err)
			continue
		}
		clients[i] = kadm.NewClient(cl)
	}

loop:
	for {
		select {
		case <-ctx.Done():
			break loop

		case <-tick.C:
			r.logger.Debug("checking topic lag", "freq", r.lagMonitorFreq.Seconds())

			r.consumerMgr.Lock()
			curr := r.consumerMgr.Index()
			r.consumerMgr.Unlock()
			var (
				n           = len(cfgs)
				currOffsets kadm.ListedOffsets
			)
		lagCheck:
			for i := 0; i < n; i++ {
				idx := (curr + i) % n // wraparound
				cl := clients[idx]
				if cl == nil {
					continue
				}
				cfg := cfgs[idx]

				up := false
				for _, addr := range cfg.BootstrapBrokers {
					if conn, err := net.DialTimeout("tcp", addr, time.Second); err != nil && checkErr(err) {
						up = false
					} else {
						conn.Close()
						up = true
						break
					}
				}

				// skip pulling offsets if the nodes are not up
				if !up {
					continue
				}

				of, err := cl.ListEndOffsets(ctx, cfg.Topics...)
				if err != nil {
					r.logger.Error("error fetching end offsets; tracking topic lag", "err", err)
					continue lagCheck
				}

				if idx == curr {
					currOffsets = of
					continue lagCheck
				}

				if currOffsets != nil && thresholdExceeded(of, currOffsets, r.lagThreshold) {
					// setup method locks consumer manager
					setup := func() {
						atomic.CompareAndSwapUint32(&r.consumerMgr.reconnectInProgress, StateDisconnected, StateConnecting)
						r.consumerMgr.Lock()
					}
					// cleanup method unlocks the consumer manager
					cleanup := func() {
						r.consumerMgr.Unlock()
						atomic.CompareAndSwapUint32(&r.consumerMgr.reconnectInProgress, StateConnecting, StateDisconnected)
					}

					setup()
					// get the current polling context and cancel to break the current poll loop
					addrs := r.consumerMgr.getClient(idx).OptValue(kgo.SeedBrokers)
					r.logger.Info("lag threshold exceeded; switching over", "broker", addrs)

					// set index to 1 less than the index we are going to increment inside `connectToNextNode`
					r.consumerMgr.setActive(idx - 1)
					if err := r.consumerMgr.connectToNextNode(); err != nil {
						// reset the index back to original on error
						r.consumerMgr.setActive(curr)
						cleanup()
						continue lagCheck
					}

					cancelFn := r.consumerMgr.getCancelFn(curr)
					cancelFn()

					cleanup()
					break lagCheck
				}
			}
		}
	}
}

// validateOffsets makes sure that source, destination has same topic, partitions.
func (r *relay) validateOffsets(ctx context.Context) error {
	var (
		consTopics []string
		prodTopics []string
	)
	for c, p := range r.topics {
		consTopics = append(consTopics, c)
		prodTopics = append(prodTopics, p)
	}

	c := r.consumerMgr.getCurrentClient()
	consOffsets, err := getEndOffsets(ctx, c, consTopics)
	if err != nil {
		return err
	}

	prodOffsets, err := getEndOffsets(ctx, r.producer.client, prodTopics)
	if err != nil {
		return err
	}

	for _, ps := range consOffsets {
		for _, o := range ps {
			// store the end offsets
			if r.stopAtEnd {
				ct, ok := r.endOffsets[o.Topic]
				if !ok {
					ct = make(map[int32]int64)
				}
				ct[o.Partition] = o.Offset
				r.endOffsets[o.Topic] = ct
			}

			// Check if mapping exists
			t, ok := r.topics[o.Topic]
			if !ok {
				return fmt.Errorf("error finding destination topic for %v in given mapping", o.Topic)
			}

			// Check if topic, partition exists in destination
			destOffset, ok := prodOffsets.Lookup(t, o.Partition)
			if !ok {
				return fmt.Errorf("error finding destination topic, partition for %v in destination kafka", o.Topic)
			}

			// Confirm that committed offsets of consumer group matches the offsets of destination kafka topic partition
			if destOffset.Offset > o.Offset {
				return fmt.Errorf("destination topic(%v), partition(%v) offsets(%v) is higher than consumer group committed offsets(%v)",
					destOffset.Topic, destOffset.Partition, destOffset.Offset, o.Offset)
			}
		}
	}

	return nil
}<|MERGE_RESOLUTION|>--- conflicted
+++ resolved
@@ -52,7 +52,6 @@
 
 // Start starts the consumer loop on kafka (A), fetch messages and relays over to kafka (B) using an async producer.
 func (r *relay) Start(ctx context.Context) error {
-<<<<<<< HEAD
 	var prodTopics = make([]string, len(r.topics))
 	for k := range r.topics {
 		prodTopics = append(prodTopics, k)
@@ -64,11 +63,6 @@
 	}
 
 	r.consumerMgr.setOffsets(prodOffsets.KOffsets())
-=======
-	ctx, cancel := context.WithCancel(ctx)
-	defer cancel()
-
->>>>>>> 86edfaaf
 	if err := r.validateOffsets(ctx); err != nil {
 		return err
 	}
